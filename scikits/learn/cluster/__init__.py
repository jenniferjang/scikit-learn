"""
Clustering algorithms
"""
import numpy as np
from scipy.spatial import distance

from .spectral import spectral_clustering, SpectralClustering
from .mean_shift_ import mean_shift, MeanShift, estimate_bandwidth
from .affinity_propagation_ import affinity_propagation, AffinityPropagation
from .hierarchical import ward_tree, Ward, WardAgglomeration
from .k_means_ import k_means, KMeans, MiniBatchKMeans

<<<<<<< HEAD
from ._k_means import randindex
=======

def calculate_similarity(X, metric=None, is_similarity=None):
    """ Calculates the similarity matrix from a vector matrix X.

    This method takes either a vector array or a similarity matrix, and returns
    a similarity matrix. If the input is a vector array, the similarities are
    computed. If the input is a similarity matrix, it is returned instead.

    This method provides a safe way to take a similarity matrix as input, while
    preserving compatability with many other algorithms that take a vector
    array.

    Parameters
    ----------
    X: array [n_points, n_points] or [n_points, n_features]
        Array of similarities between points, or a feature array.
        If the array is square, it is treated as a similarity array,
        otherwise it is treated as a feature array. Use is_similarity to
        override this pattern.
    metric: string, or callable
        The metric to use when calculating distance between instances in a
        feature array. If metric is a string, it must be one of the options
        allowed by scipy.spatial.distance.pdist for its metric parameter.
        Alternatively, if metric is a callable function, it is called on each
        pair of instances (rows) and the resulting value recorded.
    is_similarity: boolean, optional (default=None)
        Overrides the behaviour of the array handling of S.
        If is_similarity is None, any square array is handled as a similarity
        array and any non-square array is a feature array.
        If is_similarity is True, any array is handled as a similarity array,
        and the procedure will raise a ValueError if the array is not square.
        If is_similarity is False, any array will be handled as a feature
        array, including square matrices.

    Returns
    -------
    S: array [n_points, n_points]
        A similarity matrix S such that S_{i, j} is the distance between the
        ith and jth vectors of the given matrix X.

    """
    n, d = X.shape
    # If the array looks square, it may be a similarity array.
    if n == d:
        if is_similarity in (None, True):
            return X
    elif is_similarity:
        # Array is not square, so it cannot be a similarity array.
        raise ValueError("Array not square, cannot be a similarity array."
                         " Shape = %s" % repr((n, d)))
    # In all other cases, the array is to be considered as a feature array.
    D = distance.squareform(distance.pdist(X, metric=metric))
    S = 1. - (D / np.max(D))
    return S

# Must be after calculate_similarity, as that method is required in dbscan_.
from .dbscan_ import dbscan, DBSCAN
>>>>>>> 49bd56b2
<|MERGE_RESOLUTION|>--- conflicted
+++ resolved
@@ -9,10 +9,6 @@
 from .affinity_propagation_ import affinity_propagation, AffinityPropagation
 from .hierarchical import ward_tree, Ward, WardAgglomeration
 from .k_means_ import k_means, KMeans, MiniBatchKMeans
-
-<<<<<<< HEAD
-from ._k_means import randindex
-=======
 
 def calculate_similarity(X, metric=None, is_similarity=None):
     """ Calculates the similarity matrix from a vector matrix X.
@@ -69,5 +65,4 @@
     return S
 
 # Must be after calculate_similarity, as that method is required in dbscan_.
-from .dbscan_ import dbscan, DBSCAN
->>>>>>> 49bd56b2
+from .dbscan_ import dbscan, DBSCAN